# -*- coding: utf-8 -*-
# © Copyright EnterpriseDB UK Limited 2011-2022
#
# This file is part of Barman.
#
# Barman is free software: you can redistribute it and/or modify
# it under the terms of the GNU General Public License as published by
# the Free Software Foundation, either version 3 of the License, or
# (at your option) any later version.
#
# Barman is distributed in the hope that it will be useful,
# but WITHOUT ANY WARRANTY; without even the implied warranty of
# MERCHANTABILITY or FITNESS FOR A PARTICULAR PURPOSE.  See the
# GNU General Public License for more details.
#
# You should have received a copy of the GNU General Public License
# along with Barman.  If not, see <http://www.gnu.org/licenses/>.

"""
This module is responsible to manage the compression features of Barman
"""

import binascii
import bz2
import gzip
import logging
import shutil
<<<<<<< HEAD
import sys
from abc import ABCMeta, abstractmethod, abstractproperty
from contextlib import closing, contextmanager
from distutils.version import LooseVersion as Version
=======
from abc import ABCMeta, abstractmethod
from contextlib import closing
>>>>>>> 2efb9973

import barman.infofile
from barman.command_wrappers import Command
from barman.exceptions import (
    CommandFailedException,
    CompressionException,
    CompressionIncompatibility,
)
from barman.utils import force_str, with_metaclass

_logger = logging.getLogger(__name__)


class CompressionManager(object):
    def __init__(self, config, path):
        """
        Compression manager
        """
        self.config = config
        self.path = path
        self.unidentified_compression = None

        if self.config.compression == "custom":
            # If Barman is set to use the custom compression and no magic is
            # configured, it assumes that every unidentified file is custom
            # compressed.
            if self.config.custom_compression_magic is None:
                self.unidentified_compression = self.config.compression
            # If custom_compression_magic is set then we should not assume
            # unidentified files are custom compressed and should rely on the
            # magic for identification instead.
            elif type(config.custom_compression_magic) == str:
                # Since we know the custom compression magic we can now add it
                # to the class property.
                compression_registry["custom"].MAGIC = binascii.unhexlify(
                    config.custom_compression_magic[2:]
                )

        # Set the longest string needed to identify a compression schema.
        # This happens at instantiation time because we need to include the
        # custom_compression_magic from the config (if set).
        self.MAGIC_MAX_LENGTH = max(
            len(x.MAGIC or "") for x in compression_registry.values()
        )

    def check(self, compression=None):
        """
        This method returns True if the compression specified in the
        configuration file is present in the register, otherwise False
        """
        if not compression:
            compression = self.config.compression
        if compression not in compression_registry:
            return False
        return True

    def get_default_compressor(self):
        """
        Returns a new default compressor instance
        """
        return self.get_compressor(self.config.compression)

    def get_compressor(self, compression):
        """
        Returns a new compressor instance

        :param str compression: Compression name or none
        """
        # Check if the requested compression mechanism is allowed
        if compression and self.check(compression):
            return compression_registry[compression](
                config=self.config, compression=compression, path=self.path
            )
        return None

    def get_wal_file_info(self, filename):
        """
        Populate a WalFileInfo object taking into account the server
        configuration.

        Set compression to 'custom' if no compression is identified
        and Barman is configured to use custom compression.

        :param str filename: the path of the file to identify
        :rtype: barman.infofile.WalFileInfo
        """
        return barman.infofile.WalFileInfo.from_file(
            filename,
            compression_manager=self,
            unidentified_compression=self.unidentified_compression,
        )

    def identify_compression(self, filename):
        """
        Try to guess the compression algorithm of a file

        :param str filename: the path of the file to identify
        :rtype: str
        """
        # TODO: manage multiple decompression methods for the same
        # compression algorithm (e.g. what to do when gzip is detected?
        # should we use gzip or pigz?)
        with open(filename, "rb") as f:
            file_start = f.read(self.MAGIC_MAX_LENGTH)
        for file_type, cls in sorted(compression_registry.items()):
            if cls.validate(file_start):
                return file_type
        return None


class Compressor(with_metaclass(ABCMeta, object)):
    """
    Base class for all the compressors
    """

    MAGIC = None

    def __init__(self, config, compression, path=None):
        self.config = config
        self.compression = compression
        self.path = path

    @classmethod
    def validate(cls, file_start):
        """
        Guess if the first bytes of a file are compatible with the compression
        implemented by this class

        :param file_start: a binary string representing the first few
            bytes of a file
        :rtype: bool
        """
        return cls.MAGIC and file_start.startswith(cls.MAGIC)

    @abstractmethod
    def compress(self, src, dst):
        """
        Abstract Method for compression method

        :param str src: source file path
        :param str dst: destination file path
        """

    @abstractmethod
    def decompress(self, src, dst):
        """
        Abstract method for decompression method

        :param str src: source file path
        :param str dst: destination file path
        """


class CommandCompressor(Compressor):
    """
    Base class for compressors built on external commands
    """

    def __init__(self, config, compression, path=None):
        super(CommandCompressor, self).__init__(config, compression, path)

        self._compress = None
        self._decompress = None

    def compress(self, src, dst):
        """
        Compress using the specific command defined in the sublcass

        :param src: source file to compress
        :param dst: destination of the decompression
        """
        return self._compress(src, dst)

    def decompress(self, src, dst):
        """
        Decompress using the specific command defined in the sublcass

        :param src: source file to decompress
        :param dst: destination of the decompression
        """
        return self._decompress(src, dst)

    def _build_command(self, pipe_command):
        """
        Build the command string and create the actual Command object

        :param pipe_command: the command used to compress/decompress
        :rtype: Command
        """
        command = "barman_command(){ "
        command += pipe_command
        command += ' > "$2" < "$1"'
        command += ";}; barman_command"
        return Command(command, shell=True, check=True, path=self.path)


class InternalCompressor(Compressor):
    """
    Base class for compressors built on python libraries
    """

    def compress(self, src, dst):
        """
        Compress using the object defined in the sublcass

        :param src: source file to compress
        :param dst: destination of the decompression
        """
        try:
            with open(src, "rb") as istream:
                with closing(self._compressor(dst)) as ostream:
                    shutil.copyfileobj(istream, ostream)
        except Exception as e:
            # you won't get more information from the compressors anyway
            raise CommandFailedException(dict(ret=None, err=force_str(e), out=None))
        return 0

    def decompress(self, src, dst):
        """
        Decompress using the object defined in the sublcass

        :param src: source file to decompress
        :param dst: destination of the decompression
        """
        try:
            with closing(self._decompressor(src)) as istream:
                with open(dst, "wb") as ostream:
                    shutil.copyfileobj(istream, ostream)
        except Exception as e:
            # you won't get more information from the compressors anyway
            raise CommandFailedException(dict(ret=None, err=force_str(e), out=None))
        return 0

    @abstractmethod
    def _decompressor(self, src):
        """
        Abstract decompressor factory method

        :param src: source file path
        :return: a file-like readable decompressor object
        """

    @abstractmethod
    def _compressor(self, dst):
        """
        Abstract compressor factory method

        :param dst: destination file path
        :return: a file-like writable compressor object
        """


class GZipCompressor(CommandCompressor):
    """
    Predefined compressor with GZip
    """

    MAGIC = b"\x1f\x8b\x08"

    def __init__(self, config, compression, path=None):
        super(GZipCompressor, self).__init__(config, compression, path)
        self._compress = self._build_command("gzip -c")
        self._decompress = self._build_command("gzip -c -d")


class PyGZipCompressor(InternalCompressor):
    """
    Predefined compressor that uses GZip Python libraries
    """

    MAGIC = b"\x1f\x8b\x08"

    def __init__(self, config, compression, path=None):
        super(PyGZipCompressor, self).__init__(config, compression, path)

        # Default compression level used in system gzip utility
        self._level = -1  # Z_DEFAULT_COMPRESSION constant of zlib

    def _compressor(self, name):
        return gzip.GzipFile(name, mode="wb", compresslevel=self._level)

    def _decompressor(self, name):
        return gzip.GzipFile(name, mode="rb")


class PigzCompressor(CommandCompressor):
    """
    Predefined compressor with Pigz

    Note that pigz on-disk is the same as gzip, so the MAGIC value of this
    class is the same
    """

    MAGIC = b"\x1f\x8b\x08"

    def __init__(self, config, compression, path=None):
        super(PigzCompressor, self).__init__(config, compression, path)
        self._compress = self._build_command("pigz -c")
        self._decompress = self._build_command("pigz -c -d")


class BZip2Compressor(CommandCompressor):
    """
    Predefined compressor with BZip2
    """

    MAGIC = b"\x42\x5a\x68"

    def __init__(self, config, compression, path=None):
        super(BZip2Compressor, self).__init__(config, compression, path)
        self._compress = self._build_command("bzip2 -c")
        self._decompress = self._build_command("bzip2 -c -d")


class PyBZip2Compressor(InternalCompressor):
    """
    Predefined compressor with BZip2 Python libraries
    """

    MAGIC = b"\x42\x5a\x68"

    def __init__(self, config, compression, path=None):
        super(PyBZip2Compressor, self).__init__(config, compression, path)

        # Default compression level used in system gzip utility
        self._level = 9

    def _compressor(self, name):
        return bz2.BZ2File(name, mode="wb", compresslevel=self._level)

    def _decompressor(self, name):
        return bz2.BZ2File(name, mode="rb")


class CustomCompressor(CommandCompressor):
    """
    Custom compressor
    """

    def __init__(self, config, compression, path=None):
        if (
            config.custom_compression_filter is None
            or type(config.custom_compression_filter) != str
        ):
            raise CompressionIncompatibility("custom_compression_filter")
        if (
            config.custom_decompression_filter is None
            or type(config.custom_decompression_filter) != str
        ):
            raise CompressionIncompatibility("custom_decompression_filter")

        super(CustomCompressor, self).__init__(config, compression, path)
        self._compress = self._build_command(config.custom_compression_filter)
        self._decompress = self._build_command(config.custom_decompression_filter)


# a dictionary mapping all supported compression schema
# to the class implementing it
# WARNING: items in this dictionary are extracted using alphabetical order
# It's important that gzip and bzip2 are positioned before their variants
compression_registry = {
    "gzip": GZipCompressor,
    "pigz": PigzCompressor,
    "bzip2": BZip2Compressor,
    "pygzip": PyGZipCompressor,
    "pybzip2": PyBZip2Compressor,
    "custom": CustomCompressor,
<<<<<<< HEAD
}

#: The longest string needed to identify a compression schema
MAGIC_MAX_LENGTH = max(len(x.MAGIC or "") for x in compression_registry.values())


def get_pg_basebackup_compression(server):
    """
    Factory method which returns an instantiated PgBaseBackupCompression subclass
    for the backup_compression option in config for the supplied server.

    :param barman.server.Server server: the server for which the
      PgBaseBackupCompression should be constructed
    """
    if server.config.backup_compression is None:
        return
    try:
        return {"gzip": GZipPgBaseBackupCompression}[server.config.backup_compression](
            server.config
        )
    except KeyError:
        raise CompressionException(
            "Barman does not support pg_basebackup compression: %s"
            % server.config.backup_compression
        )


class PgBaseBackupCompression(with_metaclass(ABCMeta, object)):
    """
    Represents the pg_basebackup compression options and provides functionality
    required by the backup process which depends on those options.
    """

    def __init__(self, config):
        """
        Constructor for the PgBaseBackupCompression abstract base class.

        :param barman.config.ServerConfig config: the server configuration
        """
        self.type = config.backup_compression
        self.format = config.backup_compression_format
        self.level = config.backup_compression_level
        self.location = config.backup_compression_location

    @abstractproperty
    def suffix(self):
        """The filename suffix expected for this compression"""

    def with_suffix(self, basename):
        """
        Append the suffix to the supplied basename.

        :param str basename: The basename (without compression suffix) of the
          file to be opened.
        """
        return ".".join((basename, self.suffix))

    @abstractmethod
    @contextmanager
    def open(self, basename):
        """
        Open file at path/basename for reading.

        :param str basename: The basename (without compression suffix) of the
          file to be opened.
        """

    def validate(self, server, remote_status):
        """
        Validate pg_basebackup compression options.

        :param barman.server.Server server: the server for which the
          compression options should be validated.
        :param dict remote_status: the status of the pg_basebackup command
        """
        if self.location is not None and self.location == "server":
            # "backup_location = server" requires pg_basebackup >= 15
            if remote_status["pg_basebackup_version"] < Version("15"):
                server.config.disabled = True
                server.config.msg_list.append(
                    "backup_compression_location = server requires "
                    "pg_basebackup 15 or greater"
                )
            # "backup_location = server" requires PostgreSQL >= 15
            if server.postgres.server_version < 150000:
                server.config.disabled = True
                server.config.msg_list.append(
                    "backup_compression_location = server requires "
                    "PostgreSQL 15 or greater"
                )

        # plain backup format is only allowed when compression is on the server
        if self.format == "plain" and self.location != "server":
            server.config.disabled = True
            server.config.msg_list.append(
                "backup_compression_format plain is not compatible with "
                "backup_compression_location %s" % self.location
            )


class GZipPgBaseBackupCompression(PgBaseBackupCompression):
    suffix = "gz"

    @contextmanager
    def open(self, basename):
        """
        Open file at path/basename for reading, uncompressing with the GZip algorithm.

        :param str basename: The basename (without compression suffix) of the
          file to be opened.
        """
        yield gzip.open(self.with_suffix(basename), "rb")

    def validate(self, server, remote_status):
        """
        Validate gzip-specific options.

        :param barman.server.Server server: the server for which the
          compression options should be validated.
        :param dict remote_status: the status of the pg_basebackup command
        """
        super(GZipPgBaseBackupCompression, self).validate(server, remote_status)
        if self.level is not None and (self.level < 1 or self.level > 9):
            server.config.disabled = True
            server.config.msg_list.append(
                "backup_compression_level %d unsupported by "
                "pg_basebackup compression %s" % (self.level, self.type)
            )
=======
}
>>>>>>> 2efb9973
<|MERGE_RESOLUTION|>--- conflicted
+++ resolved
@@ -25,15 +25,10 @@
 import gzip
 import logging
 import shutil
-<<<<<<< HEAD
-import sys
+
 from abc import ABCMeta, abstractmethod, abstractproperty
 from contextlib import closing, contextmanager
 from distutils.version import LooseVersion as Version
-=======
-from abc import ABCMeta, abstractmethod
-from contextlib import closing
->>>>>>> 2efb9973
 
 import barman.infofile
 from barman.command_wrappers import Command
@@ -401,11 +396,7 @@
     "pygzip": PyGZipCompressor,
     "pybzip2": PyBZip2Compressor,
     "custom": CustomCompressor,
-<<<<<<< HEAD
 }
-
-#: The longest string needed to identify a compression schema
-MAGIC_MAX_LENGTH = max(len(x.MAGIC or "") for x in compression_registry.values())
 
 
 def get_pg_basebackup_compression(server):
@@ -529,7 +520,4 @@
             server.config.msg_list.append(
                 "backup_compression_level %d unsupported by "
                 "pg_basebackup compression %s" % (self.level, self.type)
-            )
-=======
-}
->>>>>>> 2efb9973
+            )