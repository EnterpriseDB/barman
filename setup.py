--- conflicted
+++ resolved
@@ -104,13 +104,8 @@
             # connexion requires werkzeug but connexion < 2.4.0 does not install werkzeug
             # we must peg werkzeug versions below to fix connexion
             # https://github.com/zalando/connexion/pull/1044
-<<<<<<< HEAD
-            "werkzeug == 2.0.0", 
-        ]
-=======
             "werkzeug == 2.0.0",
         ],
->>>>>>> 03def5b3
     },
     platforms=["Linux", "Mac OS X"],
     classifiers=[
