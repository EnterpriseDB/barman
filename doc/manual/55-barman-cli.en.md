\newpage

# Barman client utilities (`barman-cli`)

Formerly a separate open-source project, `barman-cli` has been
merged into Barman's core since version 2.8, and is distributed
as an RPM/Debian package. `barman-cli` contains a set of recommended
client utilities to be installed alongside the PostgreSQL server:

- `barman-wal-archive`: archiving script to be used as `archive_command`
  as described in the "WAL archiving via `barman-wal-archive`" section;
- `barman-wal-restore`: WAL restore script to be used as part of the
  `restore_command` recovery option on standby and recovery servers,
  as described in the "`get-wal`" section above;

For more detailed information, please refer to the specific man pages
or the `--help` option.

## Installation

Barman client utilities are normally installed where PostgreSQL is installed.
Our recommendation is to install the `barman-cli` package on every PostgreSQL
server, being that primary or standby.

Please refer to the main "Installation" section to install the repositories.

To install the package on RedHat/CentOS system, as `root` type:

``` bash
yum install barman-cli
```

On Debian/Ubuntu, as `root` user type:

``` bash
apt-get install barman-cli
```


# Barman client utilities for the Cloud (`barman-cli-cloud`)

Barman client utilities have been extended to support object storage
integration and enhance disaster recovery capabilities of your PostgreSQL
databases by relaying WAL files and backups to a supported cloud provider.

Supported cloud providers are:

* AWS S3 (or any S3 compatible object store)
* Azure Blob Storage
* Google Cloud Storage (Rest API)
* Networker Backup Software

These utilities are distributed in the `barman-cli-cloud` RPM/Debian package,
and can be installed alongside the PostgreSQL server:

- `barman-cloud-wal-archive`: archiving script to be used as `archive_command`
  to directly ship WAL files to cloud storage, bypassing the Barman server;
  alternatively, as a hook script for WAL archiving (`pre_archive_retry_script`);
- `barman-cloud-wal-restore`: script to be used as `restore_command`
  to fetch WAL files from cloud storage, bypassing the Barman server, and
  store them directly in the PostgreSQL standby;
- `barman-cloud-backup`: backup script to be used to take a local backup
  directly on the PostgreSQL server and to ship it to a supported cloud provider,
  bypassing the Barman server; alternatively, as a hook script for copying barman
  backups to the cloud (`post_backup_retry_script)`
- `barman-cloud-backup-delete`: script to be used to delete one or more backups
  taken with `barman-cloud-backup` from cloud storage and remove associated
  WALs;
- `barman-cloud-backup-keep`: script to be used to flag backups in cloud storage
  as archival backups - such backups will be kept forever regardless of any
  retention policies applied;
- `barman-cloud-backup-list`: script to be used to list the content of
  Barman backups taken with `barman-cloud-backup` from cloud storage;
- `barman-cloud-restore`: script to be used to restore a backup directly
  taken with `barman-cloud-backup` from cloud storage;

These commands require the appropriate library for the cloud provider you wish to
use:

* AWS S3: [boto3][boto3]
* Azure Blob Storage: [azure-storage-blob][azure-storage-blob] and (optionally)
  [azure-identity][azure-identity]
* Google Cloud Storage: [google-cloud-storage][google-cloud-storage]

**NOTE:** The latest versions of these libraries do not support python 2 due to it
being [end-of-lfe][python-2-sunset] since Januaray 2020. If you are using the
Barman cloud utilities on a python 2 system it is recommended you upgrade to python 3.
If you still want to use the Barman cloud utilities with python 2 then you will need
to ensure the following version requirements are met for each library:

* `boto3<1.18.0`
* `azure-storage-blob<12.10.0` and `azure-identity<1.8.0`
* `google-cloud-storage<2.0.0`

For information on how to setup credentials for the aws-s3 cloud provider
please refer to the ["Credentials" section in Boto 3 documentation][boto3creds].

For credentials for the azure-blob-storage cloud provider see the
["Environment variables for authorization parameters" section in the Azure documentation][azure-storage-auth].
The following environment variables are supported: `AZURE_STORAGE_CONNECTION_STRING`,
`AZURE_STORAGE_KEY` and `AZURE_STORAGE_SAS_TOKEN`. You can also use the
`--credential` option to specify either `azure-cli` or `managed-identity` credentials
in order to authenticate via Azure Active Directory.

<<<<<<< HEAD
> **WARNING:** Cloud utilities require the appropriate library for the cloud
> provider you wish to use - either: [boto3][boto3] or
> [azure-storage-blob][azure-storage-blob] and (optionally)
> [azure-identity][azure-identity]

For Networker the PostgreSQL server has to be configured as a backup client.
The Networker Client and Extended Software packages have to be installed.

=======
>>>>>>> 0fe43d22
## Installation

Barman client utilities for the Cloud need to be installed on those PostgreSQL
servers that you want to direcly backup to a cloud provider, bypassing Barman.

In case you want to use `barman-cloud-backup` and/or `barman-cloud-wal-archive`
as hook scripts, you can install the `barman-cli-cloud` package on the Barman
server also.

Please refer to the main "Installation" section to install the repositories.

To install the package on RedHat/CentOS system, as `root` type:

``` bash
yum install barman-cli-cloud
```

On Debian/Ubuntu, as `root` user type:

``` bash
apt-get install barman-cli-cloud
```

## barman-cloud hook scripts

Install the `barman-cli-cloud` package on the Barman server as described above.

Configure `barman-cloud-backup` as a post backup script by adding the following
to the Barman configuration for a PostgreSQL server:

```
post_backup_retry_script = 'barman-cloud-backup [*OPTIONS*] *DESTINATION_URL* ${BARMAN_SERVER}
```

> **WARNING:** When running as a hook script barman-cloud-backup requires that
> the status of the backup is DONE and it will fail if the backup has any other
> status. For this reason it is recommended backups are run with the
> `-w / --wait` option so that the hook script is not executed while a
> backup has status `WAITING_FOR_WALS`.

Configure `barman-cloud-wal-archive` as a pre WAL archive script by adding the
following to the Barman configuration for a PostgreSQL server:

```
pre_archive_retry_script = 'barman-cloud-wal-archive [*OPTIONS*] *DESTINATION_URL* ${BARMAN_SERVER}'
```

## Selecting a cloud provider

Use the `--cloud-provider` option to choose the cloud provider for your backups
and WALs. This can be set to one of the following:

* `aws-s3` [DEFAULT]: AWS S3 or S3-compatible object store.
* `azure-blob-storage`: Azure Blob Storage service.
* `google-cloud-storage`: Google Cloud Storage service.
* `networker-storage`: Networker Backup Software


## Specificity by provider

### Google Cloud Storage

#### set up
It will need google_storage_client dependency:
```bash
pip3 install google-cloud-storage 
```

To set credentials:

* [Create a service account](https://cloud.google.com/docs/authentication/getting-started#setting_the_environment_variable)
  And create a service account key.


* Set bucket access rights:

  We suggest to give [Storage Admin Role](https://cloud.google.com/storage/docs/access-control/iam-roles) 
to the service account on the bucket.
    

* When using barman_cloud, If the bucket does not exist, it will be created. Default options will be used to create 
the bucket. If you need the bucket to have specific options (region, storage class, labels), it is advised to create 
and set the bucket to match all you needs. 

* Set [env variable](https://cloud.google.com/docs/authentication/getting-started#setting_the_environment_variable) 
  `GOOGLE_APPLICATION_CREDENTIALS` to the service account key file path. 

  If running barman cloud from postgres (archive_command or restore_command), do not forget to set 
  `GOOGLE_APPLICATION_CREDENTIALS` in postgres environment file.

#### Usage
Some details are specific to all barman cloud commands:
* Select Google Cloud Storage`--cloud-provider=google-cloud-storage`
* `SOURCE_URL` support both gs and https format.
  ex:
  ```
  gs://BUCKET_NAME/path
  or
  https://console.cloud.google.com/storage/browser/BUCKET_NAME/path
  ```
### Networker Storage

#### Setup
Copy the necessary software packages to the PostgreSQL Server. Install the Client Software as follows
```bash
dnf -y install lgtoclnt lgtoxtdclnt lgtoman sudo
```

The barman storage module needs the **mminfo**, **recover** and **nsrmm** networker commands.

The system user for the PostgreSQL Database has to be enabled in sudoers. Because some of the
networker functions can only be performed as `root`. This restriction is hard-coded into the software.
In General, all recover operations need `root` permissions. So listing or restoring data operations
are best run as `root`. When run as a normal user, the module tries to elevate itself to `root` by
using sudo.

This is especially important, when configuring the PostgreSQL `restore_command`. e.g.
```
restore_command = "sudo barman-cloud-wal-restore --cloud-provider=networker-storage nw://..."
```

The module uses the directory `/nsr/cache/cloudboost/barman` as a local staging location. It will
create this directory if it doesn't exist. Assuming that `/nsr/cache/cloudboost` was created by
the networker client. Older clients may not. So check for it's existence and create it yourself
if necessary. e.g. by
```bash
mkdir -m 0777 -p /nsr/cache/cloudboost/barman
```

If you have an `/etc/sudoers.d` directory, create a file barman.conf in it. With the following content.
If not append the line to the `/etc/sudoers` file. This assumes that your user is named `postgres`.
```
postgres   ALL=(ALL)       NOPASSWD: ALL
```

#### Usage
Specific Parameters for all of the barman cloud commands:
* Select the Networker Storage Provider by `--cloud-provider=networker-storage`
* `SOURCE_URL` has to be in the following format.
  ```
  nw://<Networker Server Name>/<Media Pool>
  ```
Specific Parameters for the barman backup cloud commands:
* Parameters for the Networker `save` command can be specified through the barman `--tags "nwargs, ..."`
  Parameter. e.g.
  ```
  --tags "nwargs,-y ${RETENTION_TIME} -w ${BROWSE_TIME} -L"
  ```
  This can be useful because networker has it's own retention policies and management. So although
  old backups can be removed by `barman-cloud-backup-delete`, networker will do the same and may even
  already have done it.

`barman-cloud-backup-keep` has no impact when using networker as a storage provider. Regular Networker
backups will always expire. Networker uses a complete separate command set and storage pools for this.
The decision for archiving has to be made when creating the backup and cannot be reversed later. In
addition, networker archivals are intentionally left out of the browse index. The barman module uses
the index as storage for the backup keys. Therefore archival is not supported at all with networker.<|MERGE_RESOLUTION|>--- conflicted
+++ resolved
@@ -102,7 +102,6 @@
 `--credential` option to specify either `azure-cli` or `managed-identity` credentials
 in order to authenticate via Azure Active Directory.
 
-<<<<<<< HEAD
 > **WARNING:** Cloud utilities require the appropriate library for the cloud
 > provider you wish to use - either: [boto3][boto3] or
 > [azure-storage-blob][azure-storage-blob] and (optionally)
@@ -111,8 +110,6 @@
 For Networker the PostgreSQL server has to be configured as a backup client.
 The Networker Client and Extended Software packages have to be installed.
 
-=======
->>>>>>> 0fe43d22
 ## Installation
 
 Barman client utilities for the Cloud need to be installed on those PostgreSQL
